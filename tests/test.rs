--- conflicted
+++ resolved
@@ -134,13 +134,8 @@
     dotenv::dotenv().ok();
     let minio = get_test_minio();
 
-<<<<<<< HEAD
-    let bucket_name = "bucket-test-upload-object";
-    let object_name = "/test/2.mp4";
-=======
     let bucket_name = "bucket-test-upload";
     let object_name = "test.mp4";
->>>>>>> 26d402f3
     let loacl_file = "tests/test.mp4";
     create_bucket_if_not_exist(&minio, bucket_name).await?;
 
